--- conflicted
+++ resolved
@@ -194,7 +194,7 @@
         config DISPLAY_ORIENTATION_LANDSCAPE
             bool "Landscape"
         config DISPLAY_ORIENTATION_LANDSCAPE_INVERTED
-            bool "Landscaoe inverted"
+            bool "Landscape inverted"
     endchoice
 
     config LV_DISPLAY_ORIENTATION
@@ -489,104 +489,6 @@
             bool "I2C PORT 1"
     endchoice
 
-<<<<<<< HEAD
-    choice
-    prompt "Display orientation"
-        depends on  LV_TFT_DISPLAY_CONTROLLER_ILI9341 || \
-                    LV_TFT_DISPLAY_CONTROLLER_ILI9481 || \
-                    LV_TFT_DISPLAY_CONTROLLER_ILI9486 || \
-                    LV_TFT_DISPLAY_CONTROLLER_ILI9488 || \
-                    LV_TFT_DISPLAY_CONTROLLER_SH1107 || \
-                    LV_TFT_DISPLAY_CONTROLLER_SSD1306 || \
-                    LV_TFT_DISPLAY_CONTROLLER_FT81X || \
-                    LV_TFT_DISPLAY_CONTROLLER_ST7789  || \
-                    LV_TFT_DISPLAY_CONTROLLER_GC9A01 || \
-                    LV_TFT_DISPLAY_CONTROLLER_ST7735S || \
-                    LV_TFT_DISPLAY_CONTROLLER_IL3820 || \
-                    LV_TFT_DISPLAY_CONTROLLER_RA8875 || \
-                    LV_TFT_DISPLAY_CONTROLLER_JD79653A || \
-                    LV_TFT_DISPLAY_CONTROLLER_UC8151D || \
-                    LV_TFT_DISPLAY_CONTROLLER_ST7796S
-        default LV_DISPLAY_ORIENTATION_LANDSCAPE \
-                    if !LV_TFT_DISPLAY_CONTROLLER_JD79653A || \
-                        !LV_TFT_DISPLAY_CONTROLLER_UC8151D
-        default LV_DISPLAY_ORIENTATION_PORTRAIT if LV_TFT_DISPLAY_CONTROLLER_JD79653A || LV_TFT_DISPLAY_CONTROLLER_UC8151D
-        help
-            Display orientation.
-
-        config LV_DISPLAY_ORIENTATION_PORTRAIT
-            bool "Portrait"
-        config LV_DISPLAY_ORIENTATION_PORTRAIT_INVERTED
-            bool "Inverted Portrait"
-            depends on !LV_TFT_DISPLAY_CONTROLLER_IL3820
-        config LV_DISPLAY_ORIENTATION_LANDSCAPE
-            bool "Landscape"
-            depends on !LV_TFT_DISPLAY_CONTROLLER_JD79653A
-            depends on !LV_TFT_DISPLAY_CONTROLLER_UC8151D
-        config LV_DISPLAY_ORIENTATION_LANDSCAPE_INVERTED
-            bool "Inverted Landscape"
-            depends on !LV_TFT_DISPLAY_CONTROLLER_IL3820
-            depends on !LV_TFT_DISPLAY_CONTROLLER_JD79653A
-            depends on !LV_TFT_DISPLAY_CONTROLLER_UC8151D
-    endchoice
-
-
-    # Display orientation
-    # This symbol is meant to be used as parameter on the display_set_orientation
-    # function at init.
-    config LV_DISPLAY_ORIENTATION
-        int
-        default 0 if LV_DISPLAY_ORIENTATION_PORTRAIT
-        default 1 if LV_DISPLAY_ORIENTATION_PORTRAIT_INVERTED
-        default 2 if LV_DISPLAY_ORIENTATION_LANDSCAPE
-        default 3 if LV_DISPLAY_ORIENTATION_LANDSCAPE_INVERTED
-
-    config LV_DISPLAY_WIDTH
-        int "TFT display width in pixels." if LV_PREDEFINED_DISPLAY_NONE || \
-            LV_TFT_DISPLAY_CONTROLLER_FT81X
-        default 240 if ( LV_PREDEFINED_DISPLAY_M5STACK || LV_PREDEFINED_DISPLAY_WROVER4 ) && (LV_DISPLAY_ORIENTATION_PORTRAIT)
-        default 240 if ( LV_PREDEFINED_DISPLAY_M5STACK || LV_PREDEFINED_DISPLAY_WROVER4 ) && (LV_DISPLAY_ORIENTATION_PORTRAIT_INVERTED)
-        default 320 if ( LV_PREDEFINED_DISPLAY_M5STACK || LV_PREDEFINED_DISPLAY_WROVER4 ) && (LV_DISPLAY_ORIENTATION_LANDSCAPE)
-        default 320 if ( LV_PREDEFINED_DISPLAY_M5STACK || LV_PREDEFINED_DISPLAY_WROVER4 ) && (LV_DISPLAY_ORIENTATION_LANDSCAPE_INVERTED)
-        default 480 if LV_PREDEFINED_DISPLAY_WT32_SC01 && (LV_DISPLAY_ORIENTATION_LANDSCAPE || LV_DISPLAY_ORIENTATION_LANDSCAPE_INVERTED)
-        default 320 if LV_PREDEFINED_DISPLAY_WT32_SC01 && (LV_DISPLAY_ORIENTATION_PORTRAIT || LV_DISPLAY_ORIENTATION_PORTRAIT_INVERTED)        
-        default 480 if LV_PREDEFINED_DISPLAY_ERTFT0356 || LV_PREDEFINED_DISPLAY_ADA_FEATHERWING
-        default 64 if ( LV_PREDEFINED_DISPLAY_WEMOS_LOLIN || LV_PREDEFINED_DISPLAY_M5STICK ) && LV_DISPLAY_ORIENTATION_PORTRAIT
-        default 128 if ( LV_PREDEFINED_DISPLAY_WEMOS_LOLIN || LV_PREDEFINED_DISPLAY_M5STICK ) && LV_DISPLAY_ORIENTATION_LANDSCAPE
-        default 800 if LV_TFT_DISPLAY_CONTROLLER_FT81X
-        default 128 if LV_PREDEFINED_DISPLAY_ATAG && LV_DISPLAY_ORIENTATION_PORTRAIT
-        default 296 if LV_PREDEFINED_DISPLAY_ATAG && LV_DISPLAY_ORIENTATION_LANDSCAPE
-        default 80 if LV_PREDEFINED_DISPLAY_M5STICKC && (LV_DISPLAY_ORIENTATION_PORTRAIT || LV_DISPLAY_ORIENTATION_PORTRAIT_INVERTED)
-        default 160 if LV_PREDEFINED_DISPLAY_M5STICKC && (LV_DISPLAY_ORIENTATION_LANDSCAPE || LV_DISPLAY_ORIENTATION_LANDSCAPE_INVERTED)
-        default 135 if LV_PREDEFINED_DISPLAY_TTGO && (LV_DISPLAY_ORIENTATION_PORTRAIT || LV_DISPLAY_ORIENTATION_PORTRAIT_INVERTED)
-        default 240 if LV_PREDEFINED_DISPLAY_TTGO && (LV_DISPLAY_ORIENTATION_LANDSCAPE || LV_DISPLAY_ORIENTATION_LANDSCAPE_INVERTED)
-        default 240 if LV_PREDEFINED_DISPLAY_TTGO_CAMERA_PLUS
-        default 320
-
-    config LV_DISPLAY_HEIGHT
-        int "TFT display height in pixels." if LV_PREDEFINED_DISPLAY_NONE || \
-            LV_TFT_DISPLAY_CONTROLLER_FT81X
-        default 320 if ( LV_PREDEFINED_DISPLAY_M5STACK || LV_PREDEFINED_DISPLAY_WROVER4 ) && (LV_DISPLAY_ORIENTATION_PORTRAIT)
-        default 320 if ( LV_PREDEFINED_DISPLAY_M5STACK || LV_PREDEFINED_DISPLAY_WROVER4 ) && (LV_DISPLAY_ORIENTATION_PORTRAIT_INVERTED)
-        default 240 if ( LV_PREDEFINED_DISPLAY_M5STACK || LV_PREDEFINED_DISPLAY_WROVER4 ) && (LV_DISPLAY_ORIENTATION_LANDSCAPE)
-        default 240 if ( LV_PREDEFINED_DISPLAY_M5STACK || LV_PREDEFINED_DISPLAY_WROVER4 ) && (LV_DISPLAY_ORIENTATION_LANDSCAPE_INVERTED)
-        default 480 if LV_PREDEFINED_DISPLAY_WT32_SC01 && (LV_DISPLAY_ORIENTATION_PORTRAIT || LV_DISPLAY_ORIENTATION_PORTRAIT_INVERTED)
-        default 320 if LV_PREDEFINED_DISPLAY_WT32_SC01 && (LV_DISPLAY_ORIENTATION_LANDSCAPE || LV_DISPLAY_ORIENTATION_LANDSCAPE_INVERTED)
-        default 320 if LV_PREDEFINED_DISPLAY_ERTFT0356 || LV_PREDEFINED_DISPLAY_ADA_FEATHERWING
-        default 128 if ( LV_PREDEFINED_DISPLAY_WEMOS_LOLIN || LV_PREDEFINED_DISPLAY_M5STICK ) && LV_DISPLAY_ORIENTATION_PORTRAIT
-        default 64 if ( LV_PREDEFINED_DISPLAY_WEMOS_LOLIN || LV_PREDEFINED_DISPLAY_M5STICK ) && LV_DISPLAY_ORIENTATION_LANDSCAPE
-        default 480 if LV_TFT_DISPLAY_CONTROLLER_FT81X
-        default 296 if LV_PREDEFINED_DISPLAY_ATAG && LV_DISPLAY_ORIENTATION_PORTRAIT
-        default 128 if LV_PREDEFINED_DISPLAY_ATAG && LV_DISPLAY_ORIENTATION_LANDSCAPE
-        default 160 if LV_PREDEFINED_DISPLAY_M5STICKC && (LV_DISPLAY_ORIENTATION_PORTRAIT || LV_DISPLAY_ORIENTATION_PORTRAIT_INVERTED)
-        default 80 if LV_PREDEFINED_DISPLAY_M5STICKC && (LV_DISPLAY_ORIENTATION_LANDSCAPE || LV_DISPLAY_ORIENTATION_LANDSCAPE_INVERTED)
-        default 240 if LV_PREDEFINED_DISPLAY_TTGO && (LV_DISPLAY_ORIENTATION_PORTRAIT || LV_DISPLAY_ORIENTATION_PORTRAIT_INVERTED)
-        default 135 if LV_PREDEFINED_DISPLAY_TTGO && (LV_DISPLAY_ORIENTATION_LANDSCAPE || LV_DISPLAY_ORIENTATION_LANDSCAPE_INVERTED)
-        default 240 if LV_PREDEFINED_DISPLAY_TTGO_CAMERA_PLUS
-        default 240
-
-=======
->>>>>>> ccb30922
     config LV_TFT_USE_CUSTOM_SPI_CLK_DIVIDER
         bool "Use custom SPI clock frequency." if LV_TFT_DISPLAY_PROTOCOL_SPI
         default n
