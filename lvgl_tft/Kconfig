# NOTES:
# - default <> if <> work only when no prompt is available for the user

menu "LVGL TFT Display controller"

    # Predefined display configurations for multiple
    # evaluation/development boards.
    choice LV_PREDEFINED_DISPLAY
        prompt "Select predefined display configuration"
        default LV_PREDEFINED_DISPLAY_NONE
        help
            Select predefined display configuration

        config LV_PREDEFINED_DISPLAY_NONE
            bool "None"
        config LV_PREDEFINED_DISPLAY_WROVER4
            bool "ESP-Wrover-KIT v4.1"
            select LV_TFT_DISPLAY_CONTROLLER_ILI9341
            select LV_TFT_DISPLAY_PROTOCOL_SPI
        config LV_PREDEFINED_DISPLAY_M5STACK
            bool "M5Stack"
            select LV_TFT_DISPLAY_CONTROLLER_ILI9341
            select LV_TFT_DISPLAY_PROTOCOL_SPI
        config LV_PREDEFINED_DISPLAY_M5CORE2
        	bool "M5Core2"
            select LV_TFT_DISPLAY_CONTROLLER_ILI9341
            select LV_TFT_DISPLAY_PROTOCOL_SPI
        config LV_PREDEFINED_DISPLAY_M5STICK
            bool "M5Stick"
            select LV_TFT_DISPLAY_CONTROLLER_SH1107
            select LV_TFT_DISPLAY_PROTOCOL_SPI
            select LV_TFT_DISPLAY_MONOCHROME
            select LV_THEME_MONO
        config LV_PREDEFINED_DISPLAY_M5STICKC
            bool "M5StickC"
            select LV_TFT_DISPLAY_CONTROLLER_ST7735S
            select LV_TFT_DISPLAY_PROTOCOL_SPI
        config LV_PREDEFINED_DISPLAY_ERTFT0356
            bool "ER-TFT035-6"
            select LV_TFT_DISPLAY_CONTROLLER_ILI9488
            select LV_TFT_DISPLAY_PROTOCOL_SPI
        config LV_PREDEFINED_DISPLAY_ADA_FEATHERWING
            bool "Adafruit 3.5 Featherwing"
            select LV_TFT_DISPLAY_CONTROLLER_HX8357
            select LV_TFT_DISPLAY_PROTOCOL_SPI
       config LV_PREDEFINED_DISPLAY_RPI_MPI3501
            bool "RPi MPI3501"
            select LV_TFT_DISPLAY_CONTROLLER_ILI9486
            select LV_TFT_DISPLAY_PROTOCOL_SPI
        config LV_PREDEFINED_DISPLAY_WEMOS_LOLIN
            bool "Wemos Lolin OLED"
            select LV_TFT_DISPLAY_CONTROLLER_SSD1306
            select LV_TFT_DISPLAY_PROTOCOL_I2C
            select LV_TFT_DISPLAY_MONOCHROME
            select LV_THEME_MONO
        config LV_PREDEFINED_DISPLAY_ATAG
            bool "AIRcable ATAGv3"
            select LV_TFT_DISPLAY_CONTROLLER_IL3820
            select LV_TFT_DISPLAY_PROTOCOL_SPI
            select LV_TFT_DISPLAY_MONOCHROME
            select LV_THEME_MONO
        config LV_PREDEFINED_DISPLAY_RPI_RA8875
            bool "RAiO RA8875"
            select LV_TFT_DISPLAY_CONTROLLER_RA8875
            select LV_TFT_DISPLAY_PROTOCOL_SPI
        config LV_PREDEFINED_DISPLAY_TTGO
            bool "TTGO T-Display"
            select LV_TFT_DISPLAY_CONTROLLER_ST7789
            select LV_TFT_DISPLAY_PROTOCOL_SPI
            select LV_TFT_DISPLAY_OFFSETS
        config LV_PREDEFINED_DISPLAY_TTGO_CAMERA_PLUS
            bool "TTGO Camera Plus"
            select LV_TFT_DISPLAY_CONTROLLER_ST7789
            select LV_TFT_DISPLAY_PROTOCOL_SPI
        config LV_PREDEFINED_DISPLAY_WT32_SC01
            bool "Wireless Tag WT32-SC01"
            select LV_TFT_DISPLAY_CONTROLLER_ST7796S
            select LV_TFT_DISPLAY_PROTOCOL_SPI
    endchoice

    # START of helper symbols.
    #
    # Display controller symbols,
    #
    # This boolean configuration symbols can be used to know what
    # display controller has been choosen by the user. When selected
    # the symbol <symbol_name> is set to y, then in the file sdkconfig.h
    # the symbol CONFIG_<symbol_name> is set to 1.
    #
    # If you add support for a new display controller to the repository
    # you must add a config option for it on this helper symbols section.
    config LV_TFT_DISPLAY_CONTROLLER_ILI9341
        bool
        help
            ILI9341 display controller.

    config LV_TFT_DISPLAY_CONTROLLER_ILI9481
        bool
        help
            ILI9481 display controller.

    config LV_TFT_DISPLAY_CONTROLLER_ILI9488
        bool
        help
            ILI9488 display controller.

    config LV_TFT_DISPLAY_CONTROLLER_ILI9486
        bool
        help
            ILI9486 display controller.

    config LV_TFT_DISPLAY_CONTROLLER_ST7789
        bool
        help
            ST7789 display controller.

    config LV_TFT_DISPLAY_CONTROLLER_GC9A01
        bool
        help
            GC9A01 display controller.

    config LV_TFT_DISPLAY_CONTROLLER_ST7735S
        bool
        help
            ST7735S display controller.

    config LV_TFT_DISPLAY_CONTROLLER_HX8357
        bool
        help
            HX8357 display controller.

    config LV_TFT_DISPLAY_CONTROLLER_SH1107
        bool
        help
            SH1107 display controller.

    config LV_TFT_DISPLAY_CONTROLLER_SSD1306
        bool
        help
            SSD1306 display controller.

    config LV_TFT_DISPLAY_CONTROLLER_FT81X
        bool
        help
            FT81x display controller.

    config LV_TFT_DISPLAY_CONTROLLER_IL3820
        bool
        help
            IL3820 epaper display controller.

    config LV_TFT_DISPLAY_CONTROLLER_JD79653A
        bool
        help
            FitiPower JD79653A display controller for GoodDisplay GDEW0154M09 e-paper panel

    config LV_TFT_DISPLAY_CONTROLLER_UC8151D
        bool
        help
            UltraChip UC8151D display controller with GoodDisplay GDEW0154M10 DES e-paper panel

    config LV_TFT_DISPLAY_CONTROLLER_RA8875
        bool
        help
            RA8875 display controller.

    config LV_TFT_DISPLAY_CONTROLLER_ST7796S
        bool
        help
            ST7796S display controller.

    config LV_TFT_DISPLAY_CONTROLLER_ILI9163C
        bool
        help
            ILI9163C display controller.

    # Display controller communication protocol
    #
    # This symbols define the communication protocol used by the
    # ESP32 to communicate with the display controller.
    # This symbols can be used, but not limited, to:
    # - Know what peripherals to initialize.
    # - Know if the touch and display controllers share the same peripheral.
    # - Etc.
    config LV_TFT_DISPLAY_PROTOCOL_SPI
        bool
        help
            Display controller protocol SPI

    config LV_TFT_DISPLAY_PROTOCOL_I2C
        bool
        help
            Display controller protocol I2C

    # Used in display init function to send display orientation commands
    choice DISPLAY_ORIENTATION
        prompt "Display orientation"
        default DISPLAY_ORIENTATION_PORTRAIT if !LV_TFT_DISPLAY_CONTROLLER_SSD1306
        default DISPLAY_ORIENTATION_LANDSCAPE if LV_TFT_DISPLAY_CONTROLLER_SSD1306
        config DISPLAY_ORIENTATION_PORTRAIT
            bool "Portrait" if !LV_TFT_DISPLAY_CONTROLLER_SSD1306
        config DISPLAY_ORIENTATION_PORTRAIT_INVERTED
            bool "Portrait inverted" if !LV_TFT_DISPLAY_CONTROLLER_SSD1306
        config DISPLAY_ORIENTATION_LANDSCAPE
            bool "Landscape"
        config DISPLAY_ORIENTATION_LANDSCAPE_INVERTED
            bool "Landscape inverted"
    endchoice

    config LV_DISPLAY_ORIENTATION
        int
        default 0 if DISPLAY_ORIENTATION_PORTRAIT
        default 1 if DISPLAY_ORIENTATION_PORTRAIT_INVERTED
        default 2 if DISPLAY_ORIENTATION_LANDSCAPE
        default 3 if DISPLAY_ORIENTATION_LANDSCAPE_INVERTED

    config LV_TFT_DISPLAY_OFFSETS
        bool
        help
        Display area doesn't start at address 0

    config LV_TFT_DISPLAY_X_OFFSET
        depends on LV_TFT_DISPLAY_OFFSETS
        int
        default 40 if LV_PREDEFINED_DISPLAY_TTGO && (LV_DISPLAY_ORIENTATION_LANDSCAPE || LV_DISPLAY_ORIENTATION_LANDSCAPE_INVERTED)
        default 53 if LV_PREDEFINED_DISPLAY_TTGO && (LV_DISPLAY_ORIENTATION_PORTRAIT  || LV_DISPLAY_ORIENTATION_PORTRAIT_INVERTED)
        default 0

    config LV_TFT_DISPLAY_Y_OFFSET
        depends on LV_TFT_DISPLAY_OFFSETS
        int
        default 53  if LV_PREDEFINED_DISPLAY_TTGO && (LV_DISPLAY_ORIENTATION_LANDSCAPE || LV_DISPLAY_ORIENTATION_LANDSCAPE_INVERTED)
        default 40 if LV_PREDEFINED_DISPLAY_TTGO && (LV_DISPLAY_ORIENTATION_PORTRAIT  || LV_DISPLAY_ORIENTATION_PORTRAIT_INVERTED)
        default 0


    # Display colors(?)
    # Useful to know when the display being used is a monochrome
    # display, so we can use the monochrome theme, etc.
    config LV_TFT_DISPLAY_MONOCHROME
        bool
        help
            A monochrome display is used.
    # END of helper symbols

    choice
        prompt "Select predefined board pinouts" if LV_PREDEFINED_DISPLAY_NONE || LV_PREDEFINED_DISPLAY_ERTFT0356
        default LV_PREDEFINED_PINS_NONE
        help
            Select predefined board pin out configuration.

        config LV_PREDEFINED_PINS_NONE
            bool "None"
        config LV_PREDEFINED_PINS_38V4
            bool "ESP32 DevKit v4 with 38 pins"
        config LV_PREDEFINED_PINS_30
            bool "ESP32 Devkit v1 with 30 pins"
        config LV_PREDEFINED_PINS_38V1
            bool "Dev Board with 38 pins"
        config LV_PREDEFINED_PINS_TKOALA
            bool "TTGO Koala"
    endchoice

    # Select one of the available display controllers.
    choice
    prompt "Select a display controller model." if LV_PREDEFINED_DISPLAY_NONE
        help
        Select the controller for your display.

    config LV_TFT_DISPLAY_USER_CONTROLLER_ILI9341
        bool "ILI9341"
            select LV_TFT_DISPLAY_CONTROLLER_ILI9341
            select LV_TFT_DISPLAY_PROTOCOL_SPI
    config LV_TFT_DISPLAY_USER_CONTROLLER_ILI9481
        bool "ILI9481"
            select LV_TFT_DISPLAY_CONTROLLER_ILI9481
            select LV_TFT_DISPLAY_PROTOCOL_SPI
    config LV_TFT_DISPLAY_USER_CONTROLLER_ILI9486
        bool "ILI9486"
            select LV_TFT_DISPLAY_CONTROLLER_ILI9486
            select LV_TFT_DISPLAY_PROTOCOL_SPI
    config LV_TFT_DISPLAY_USER_CONTROLLER_ILI9488
        bool "ILI9488"
            select LV_TFT_DISPLAY_CONTROLLER_ILI9488
            select LV_TFT_DISPLAY_PROTOCOL_SPI
    config LV_TFT_DISPLAY_USER_CONTROLLER_ST7789
        bool "ST7789"
            select LV_TFT_DISPLAY_CONTROLLER_ST7789
            select LV_TFT_DISPLAY_PROTOCOL_SPI
    config LV_TFT_DISPLAY_USER_CONTROLLER_ST7796S
        bool "ST7796S"
            select LV_TFT_DISPLAY_CONTROLLER_ST7796S
            select LV_TFT_DISPLAY_PROTOCOL_SPI
    config LV_TFT_DISPLAY_USER_CONTROLLER_GC9A01
        bool "GC9A01"
            select LV_TFT_DISPLAY_CONTROLLER_GC9A01
            select LV_TFT_DISPLAY_PROTOCOL_SPI
        config LV_TFT_DISPLAY_USER_CONTROLLER_ST7735S
            bool "ST7735S"
            select LV_TFT_DISPLAY_CONTROLLER_ST7735S
            select LV_TFT_DISPLAY_PROTOCOL_SPI
    config LV_TFT_DISPLAY_USER_CONTROLLER_HX8357
        bool "HX8357"
            select LV_TFT_DISPLAY_CONTROLLER_HX8357
            select LV_TFT_DISPLAY_PROTOCOL_SPI
    config LV_TFT_DISPLAY_USER_CONTROLLER_SH1107
        bool "SH1107"
            select LV_TFT_DISPLAY_CONTROLLER_SH1107
            select LV_TFT_DISPLAY_PROTOCOL_SPI
            select LV_TFT_DISPLAY_MONOCHROME
        config LV_TFT_DISPLAY_USER_CONTROLLER_SSD1306
            bool "SSD1306"
            select LV_TFT_DISPLAY_CONTROLLER_SSD1306
            select LV_TFT_DISPLAY_PROTOCOL_I2C
            select LV_TFT_DISPLAY_MONOCHROME
        config LV_TFT_DISPLAY_USER_CONTROLLER_FT81X
            bool "FT81X"
            select LV_TFT_DISPLAY_CONTROLLER_FT81X
            select LV_TFT_DISPLAY_PROTOCOL_SPI
        config LV_TFT_DISPLAY_USER_CONTROLLER_IL3820
            bool "IL3820"
            select LV_TFT_DISPLAY_CONTROLLER_IL3820
            select LV_TFT_DISPLAY_PROTOCOL_SPI
            select LV_TFT_DISPLAY_MONOCHROME
        config LV_TFT_DISPLAY_USER_CONTROLLER_JD79653A
            bool "JD79653A"
            select LV_TFT_DISPLAY_CONTROLLER_JD79653A
            select LV_TFT_DISPLAY_PROTOCOL_SPI
            select LV_TFT_DISPLAY_MONOCHROME
        config LV_TFT_DISPLAY_USER_CONTROLLER_UC8151D
            bool "UC8151D"
            select LV_TFT_DISPLAY_CONTROLLER_UC8151D
            select LV_TFT_DISPLAY_PROTOCOL_SPI
            select LV_TFT_DISPLAY_MONOCHROME
        config LV_TFT_DISPLAY_USER_CONTROLLER_RA8875
            bool "RA8875"
            select LV_TFT_DISPLAY_CONTROLLER_RA8875
            select LV_TFT_DISPLAY_PROTOCOL_SPI
        config LV_TFT_DISPLAY_USER_CONTROLLER_ILI9163C
            bool "ILI9163C"
            select LV_TFT_DISPLAY_CONTROLLER_ILI9163C
            select LV_TFT_DISPLAY_PROTOCOL_SPI
    endchoice

    config CUSTOM_DISPLAY_BUFFER_SIZE
        bool "Use custom display buffer size (bytes)"
        help
            Enable to use a custom display buffer size.

    config CUSTOM_DISPLAY_BUFFER_BYTES
        int "Custom buffer size (bytes)"
        depends on CUSTOM_DISPLAY_BUFFER_SIZE
        default 1024
        help
            See Display buffer on LVGL docs for more information.

    # Select one of the available FT81x configurations.
    choice
        prompt "Select a FT81x configuration." if LV_TFT_DISPLAY_USER_CONTROLLER_FT81X
        default LV_FT81X_CONFIG_EVE_NHD_50
        help
            Select a configuration for your FT81x display.
        config LV_FT81X_CONFIG_EVE_VM800B35A
            bool "EVE_VM800B35A"
        config LV_FT81X_CONFIG_EVE_VM800B43A
            bool "EVE_VM800B43A"
        config LV_FT81X_CONFIG_EVE_VM800B50A
            bool "EVE_VM800B50A"
        config LV_FT81X_CONFIG_EVE_VM810C
            bool "EVE_VM810C"
        config LV_FT81X_CONFIG_EVE_ME812A
            bool "EVE_ME812A"
        config LV_FT81X_CONFIG_EVE_ME813A
            bool "EVE_ME813A"
        config LV_FT81X_CONFIG_EVE_FT810CB_HY50HD
            bool "EVE_FT810CB_HY50HD"
        config LV_FT81X_CONFIG_EVE_FT811CB_HY50HD
            bool "EVE_FT811CB_HY50HD"
        config LV_FT81X_CONFIG_EVE_ET07
            bool "EVE_ET07"
        config LV_FT81X_CONFIG_EVE_RVT28
            bool "EVE_RVT28"
        config LV_FT81X_CONFIG_EVE_RVT35
            bool "EVE_RVT35"
        config LV_FT81X_CONFIG_EVE_RVT43
            bool "EVE_RVT43"
        config LV_FT81X_CONFIG_EVE_RVT50
            bool "EVE_RVT50"
        config LV_FT81X_CONFIG_EVE_RVT70
            bool "EVE_RVT70"
        config LV_FT81X_CONFIG_EVE_RiTFT43
            bool "EVE_RiTFT43"
        config LV_FT81X_CONFIG_EVE_RiTFT50
            bool "EVE_RiTFT50"
        config LV_FT81X_CONFIG_EVE_RiTFT70
            bool "EVE_RiTFT70"
        config LV_FT81X_CONFIG_EVE_EVE2_29
            bool "EVE_EVE2_29"
        config LV_FT81X_CONFIG_EVE_EVE2_35
            bool "EVE_EVE2_35"
        config LV_FT81X_CONFIG_EVE_EVE2_35G
            bool "EVE_EVE2_35G"
        config LV_FT81X_CONFIG_EVE_EVE2_38
            bool "EVE_EVE2_38"
        config LV_FT81X_CONFIG_EVE_EVE2_38G
            bool "EVE_EVE2_38G"
        config LV_FT81X_CONFIG_EVE_EVE2_43
            bool "EVE_EVE2_43"
        config LV_FT81X_CONFIG_EVE_EVE2_43G
            bool "EVE_EVE2_43G"
        config LV_FT81X_CONFIG_EVE_EVE2_50
            bool "EVE_EVE2_50"
        config LV_FT81X_CONFIG_EVE_EVE2_50G
            bool "EVE_EVE2_50G"
        config LV_FT81X_CONFIG_EVE_EVE2_70
            bool "EVE_EVE2_70"
        config LV_FT81X_CONFIG_EVE_EVE2_70G
            bool "EVE_EVE2_70G"
        config LV_FT81X_CONFIG_EVE_EVE3_35
            bool "EVE_EVE3_35"
        config LV_FT81X_CONFIG_EVE_EVE3_35G
            bool "EVE_EVE3_35G"
        config LV_FT81X_CONFIG_EVE_EVE3_43
            bool "EVE_EVE3_43"
        config LV_FT81X_CONFIG_EVE_EVE3_43G
            bool "EVE_EVE3_43G"
        config LV_FT81X_CONFIG_EVE_EVE3_50
            bool "EVE_EVE3_50"
        config LV_FT81X_CONFIG_EVE_EVE3_50G
            bool "EVE_EVE3_50G"
        config LV_FT81X_CONFIG_EVE_EVE3_70
            bool "EVE_EVE3_70"
        config LV_FT81X_CONFIG_EVE_EVE3_70G
            bool "EVE_EVE3_70G"
        config LV_FT81X_CONFIG_EVE_NHD_35
            bool "EVE_NHD_35"
        config LV_FT81X_CONFIG_EVE_NHD_43
            bool "EVE_NHD_43"
        config LV_FT81X_CONFIG_EVE_NHD_50
            bool "EVE_NHD_50"
        config LV_FT81X_CONFIG_EVE_NHD_70
            bool "EVE_NHD_70"
        config LV_FT81X_CONFIG_EVE_ADAM101
            bool "EVE_ADAM101"
        config LV_FT81X_CONFIG_EVE_CFAF240400C1_030SC
            bool "EVE_CFAF240400C1_030SC"
        config LV_FT81X_CONFIG_EVE_CFAF320240F_035T
            bool "EVE_CFAF320240F_035T"
        config LV_FT81X_CONFIG_EVE_CFAF480128A0_039TC
            bool "EVE_CFAF480128A0_039TC"
        config LV_FT81X_CONFIG_EVE_CFAF800480E0_050SC
            bool "EVE_CFAF800480E0_050SC"
        config LV_FT81X_CONFIG_EVE_PAF90
            bool "EVE_PAF90"
        config LV_FT81X_CONFIG_EVE_SUNFLOWER
            bool "EVE_SUNFLOWER"
        config LV_FT81X_CONFIG_EVE_CONNECTEVE
            bool "EVE_CONNECTEVE"
    endchoice

    choice
        prompt "TFT SPI Bus." if LV_TFT_DISPLAY_PROTOCOL_SPI && \
            !LV_PREDEFINED_DISPLAY_TTGO
        default LV_TFT_DISPLAY_SPI_VSPI if LV_PREDEFINED_DISPLAY_TTGO && \
            !IDF_TARGET_ESP32S2
        default LV_TFT_DISPLAY_SPI_FSPI if IDF_TARGET_ESP32S2
        help
              Select the SPI Bus the TFT Display is attached to.

        config LV_TFT_DISPLAY_SPI_HSPI
            bool "HSPI"
        config LV_TFT_DISPLAY_SPI_VSPI
            bool "VSPI" if !IDF_TARGET_ESP32S2
        config LV_TFT_DISPLAY_SPI_FSPI
            bool "FSPI" if IDF_TARGET_ESP32S2
    endchoice

    choice
        prompt "TFT Data Transfer Mode" if LV_TFT_DISPLAY_PROTOCOL_SPI
        default LV_TFT_DISPLAY_SPI_TRANS_MODE_SIO
        help
              Select the SPI SIO/DIO/QIO Transfer Mode for the TFT Display.

        config LV_TFT_DISPLAY_SPI_TRANS_MODE_SIO
            bool "SIO (MOSI/MISO)"
        config LV_TFT_DISPLAY_SPI_TRANS_MODE_DIO
            bool "DIO (2-bit Dual SPI)"
        config LV_TFT_DISPLAY_SPI_TRANS_MODE_QIO
            bool "QIO (4-bit Quad SPI)"
    endchoice

    choice
        prompt "TFT SPI Duplex Mode" if LV_TFT_DISPLAY_PROTOCOL_SPI
        default LV_TFT_DISPLAY_SPI_FULL_DUPLEX if LV_PREDEFINED_DISPLAY_RPI_RA8875 || LV_TFT_DISPLAY_CONTROLLER_FT81X
        default LV_TFT_DISPLAY_SPI_HALF_DUPLEX
        help
              Select the SPI Duplex Mode for the TFT Display.

        config LV_TFT_DISPLAY_SPI_HALF_DUPLEX
            bool "HALF DUPLEX"
        config LV_TFT_DISPLAY_SPI_FULL_DUPLEX
            bool "FULL DUPLEX"
            depends on LV_TFT_DISPLAY_SPI_TRANS_MODE_SIO
    endchoice

    choice
        prompt "Display I2C port" if LV_TFT_DISPLAY_PROTOCOL_I2C
        default LV_DISPLAY_I2C_PORT_0
        help
            Select the I2C port used by the display controller.

        config LV_DISPLAY_I2C_PORT_0
            bool "I2C PORT 0"
        config LV_DISPLAY_I2C_PORT_1
            bool "I2C PORT 1"
    endchoice

    config LV_TFT_USE_CUSTOM_SPI_CLK_DIVIDER
        bool "Use custom SPI clock frequency." if LV_TFT_DISPLAY_PROTOCOL_SPI
        default n
        help
            Allows to use a custom divider for the SPI clock frequency.

    choice
        prompt "Select a custom frequency."
        depends on LV_TFT_USE_CUSTOM_SPI_CLK_DIVIDER
        default LV_TFT_SPI_CLK_DIVIDER_4 if LV_TFT_DISPLAY_CONTROLLER_ST7789 ||LV_TFT_DISPLAY_CONTROLLER_GC9A01 || LV_TFT_DISPLAY_CONTROLLER_ILI9486
        default LV_TFT_SPI_CLK_DIVIDER_2 if LV_TFT_DISPLAY_CONTROLLER_ST7796S
        default LV_TFT_SPI_CLK_DIVIDER_5 if LV_TFT_DISPLAY_CONTROLLER_ILI9481
        default LV_TFT_SPI_CLK_DIVIDER_3 if LV_TFT_DISPLAY_CONTROLLER_HX8357
        default LV_TFT_SPI_CLK_DIVIDER_10 if LV_TFT_DISPLAY_CONTROLLER_SH1107
        default LV_TFT_SPI_CLK_DIVIDER_16 if LV_TFT_DISPLAY_CONTROLLER_JD79653A || LV_TFT_DISPLAY_CONTROLLER_UC8151D
        default LV_TFT_SPI_CLK_DIVIDER_2

        config LV_TFT_SPI_CLK_DIVIDER_1
            bool "80 MHz"
        config LV_TFT_SPI_CLK_DIVIDER_2
            bool "40 MHz"
        config LV_TFT_SPI_CLK_DIVIDER_3
            bool "26.67 MHz"
        config LV_TFT_SPI_CLK_DIVIDER_4
            bool "20 MHz"
        config LV_TFT_SPI_CLK_DIVIDER_5
            bool "16 MHz"
        config LV_TFT_SPI_CLK_DIVIDER_6
            bool "13.33 MHz"
        config LV_TFT_SPI_CLK_DIVIDER_7
            bool "11.43 MHz"
        config LV_TFT_SPI_CLK_DIVIDER_8
            bool "10 MHz"
        config LV_TFT_SPI_CLK_DIVIDER_9
            bool "8.89 MHz"
        config LV_TFT_SPI_CLK_DIVIDER_10
            bool "8 MHz"
        config LV_TFT_SPI_CLK_DIVIDER_12
            bool "6.67 MHz"
        config LV_TFT_SPI_CLK_DIVIDER_16
            bool "5 MHz"
        config LV_TFT_SPI_CLK_DIVIDER_20
            bool "4 MHz"
        config LV_TFT_SPI_CLK_DIVIDER_24
            bool "3.33 MHz"
        config LV_TFT_SPI_CLK_DIVIDER_32
            bool "2.5 MHz"
        config LV_TFT_SPI_CLK_DIVIDER_40
            bool "2 MHz"
        config LV_TFT_SPI_CLK_DIVIDER_48
            bool "1.67 MHz"
        config LV_TFT_SPI_CLK_DIVIDER_80
            bool "1 MHz"
    endchoice

    config LV_TFT_CUSTOM_SPI_CLK_DIVIDER
        int
        default 1 if LV_TFT_SPI_CLK_DIVIDER_1
        default 2 if LV_TFT_SPI_CLK_DIVIDER_2
        default 3 if LV_TFT_SPI_CLK_DIVIDER_3
        default 4 if LV_TFT_SPI_CLK_DIVIDER_4
        default 5 if LV_TFT_SPI_CLK_DIVIDER_5
        default 6 if LV_TFT_SPI_CLK_DIVIDER_6
        default 7 if LV_TFT_SPI_CLK_DIVIDER_7
        default 8 if LV_TFT_SPI_CLK_DIVIDER_8
        default 9 if LV_TFT_SPI_CLK_DIVIDER_9
        default 10 if LV_TFT_SPI_CLK_DIVIDER_10
        default 12 if LV_TFT_SPI_CLK_DIVIDER_12
        default 16 if LV_TFT_SPI_CLK_DIVIDER_16
        default 20 if LV_TFT_SPI_CLK_DIVIDER_20
        default 24 if LV_TFT_SPI_CLK_DIVIDER_24
        default 32 if LV_TFT_SPI_CLK_DIVIDER_32
        default 40 if LV_TFT_SPI_CLK_DIVIDER_40
        default 48 if LV_TFT_SPI_CLK_DIVIDER_48
        default 80 if LV_TFT_SPI_CLK_DIVIDER_80
        default 2

    config LV_INVERT_DISPLAY
        bool "IN DEPRECATION - Invert display." if LV_TFT_DISPLAY_CONTROLLER_RA8875
        default n
        help
            If text is backwards on your display, try enabling this.

    config LV_INVERT_COLORS
<<<<<<< HEAD
        bool "Invert colors in display" if LV_TFT_DISPLAY_CONTROLLER_ILI9341 || LV_TFT_DISPLAY_CONTROLLER_ST7735S || LV_TFT_DISPLAY_CONTROLLER_ILI9481 || LV_TFT_DISPLAY_CONTROLLER_ST7789 || LV_TFT_DISPLAY_CONTROLLER_SSD1306 || LV_TFT_DISPLAY_CONTROLLER_SH1107 || LV_TFT_DISPLAY_CONTROLLER_HX8357 || LV_TFT_DISPLAY_CONTROLLER_ILI9163C
=======
        bool "Invert colors in display" if LV_TFT_DISPLAY_CONTROLLER_ILI9341 || LV_TFT_DISPLAY_CONTROLLER_ST7735S || LV_TFT_DISPLAY_CONTROLLER_ILI9481 || LV_TFT_DISPLAY_CONTROLLER_ST7789 || LV_TFT_DISPLAY_CONTROLLER_SSD1306 || LV_TFT_DISPLAY_CONTROLLER_SH1107 || LV_TFT_DISPLAY_CONTROLLER_HX8357 || LV_TFT_DISPLAY_CONTROLLER_GC9A01
>>>>>>> 7aef1518
        default y if LV_PREDEFINED_DISPLAY_M5STACK || LV_PREDEFINED_DISPLAY_M5STICKC
        help
            If the colors look inverted on your display, try enabling this.
            If it didn't help try LVGL configuration -> Swap the 2 bytes of RGB565 color.

    config LV_M5STICKC_HANDLE_AXP192
        bool "Handle Backlight and TFT power for M5StickC using AXP192." if LV_PREDEFINED_DISPLAY_M5STICKC || LV_TFT_DISPLAY_CONTROLLER_ST7735S
        default y if LV_PREDEFINED_DISPLAY_M5STICKC
        help
            Display and TFT power supply on M5StickC is controlled using an AXP192 Power Mangerment IC.
            Select yes if you want to enable TFT IC (LDO3) and backlight power using AXP192 by LVGL, or select no if you want to take care of
            power management in your own code.

    config LV_AXP192_PIN_SDA
        int "GPIO for AXP192 I2C SDA"
        depends on LV_M5STICKC_HANDLE_AXP192
        range 0 39
        default 21 if LV_PREDEFINED_DISPLAY_M5STICKC
        default 21
        help
            Configure the AXP192 I2C SDA pin here.

    config LV_AXP192_PIN_SCL
        int "GPIO for AXP192 I2C SCL"
        depends on LV_M5STICKC_HANDLE_AXP192
        range 0 39
        default 22 if LV_PREDEFINED_DISPLAY_M5STICKC
        default 22
        help
            Configure the AXP192 I2C SDA pin here.

    # menu will be visible only when LV_PREDEFINED_DISPLAY_NONE is y
    menu "Display RA8875 Configuration"
    visible if LV_TFT_DISPLAY_CONTROLLER_RA8875

        config LV_DISP_RA8875_PLLDIVM
            int "PLLDIVM value for RA8875 System Clock"
            depends on LV_TFT_DISPLAY_CONTROLLER_RA8875
            range 0 1
            default 0
            help
                Configure the value to use for PLLDIVM in PLLC0 register here.

        config LV_DISP_RA8875_PLLDIVN
            int "PLLDIVN value for RA8875 System Clock"
            depends on LV_TFT_DISPLAY_CONTROLLER_RA8875
            range 1 31
            default 7
            help
                Configure the value to use for PLLDIVN in PLLC0 register here.

        config LV_DISP_RA8875_PLLDIVK
            int "PLLDIVK value for RA8875 System Clock"
            depends on LV_TFT_DISPLAY_CONTROLLER_RA8875
            range 0 7
            default 3
            help
                Configure the value to use for PLLDIVK in PLLC1 register here.

        config LV_DISP_RA8875_PCLK_MULTIPLIER
            int "PCLK Period Setting"
            depends on LV_TFT_DISPLAY_CONTROLLER_RA8875
            range 0 3
            default 0
            help
                Configure the PCLK multiplier in PCSR register here.

        config LV_DISP_RA8875_PCLK_INVERT
            bool "PCLK Inversion"
            depends on LV_TFT_DISPLAY_CONTROLLER_RA8875
            default n
            help
                Configure the PCLK to be inverted in PCSR register here.

        config LV_DISP_RA8875_DE_POLARITY
            bool "Data Enable (DE) Polarity/Invert"
            depends on LV_TFT_DISPLAY_CONTROLLER_RA8875
            default n
            help
                Set to make data enable (DE) signal active low.

        config LV_DISP_RA8875_HORI_NON_DISP_PERIOD
            int "Horizontal Non-Display Period"
            depends on LV_TFT_DISPLAY_CONTROLLER_RA8875
            range 12 274
            default 12
            help
                Configure the Horizontal Non-Display Period (aka Horizontal Back Porch).
                Horizontal Non-Display Period(pixels) = 8*(HNDR+1) + 2*(HNDFTR/2+1) + 2

        config LV_DISP_RA8875_HSYNC_START
            int "HSYNC Start Position"
            depends on LV_TFT_DISPLAY_CONTROLLER_RA8875
            range 8 256
            default 8
            help
                Configure start position of HSYNC (aka Horizontal Front Porch).
                HSYNC Start Position(pixels) = 8*(HSTR+1)

        config LV_DISP_RA8875_HSYNC_PW
            int "HSYNC Pulse Width"
            depends on LV_TFT_DISPLAY_CONTROLLER_RA8875
            range 8 256
            default 8
            help
                Configure pulse width of HSYNC.
                HSYNC Pulse Width(pixels) = 8*(HPW+1)

        config LV_DISP_RA8875_HSYNC_POLARITY
            bool "HSYNC Polarity/Invert"
            depends on LV_TFT_DISPLAY_CONTROLLER_RA8875
            default n
            help
                Set to make HSYNC signal active high.

        config LV_DISP_RA8875_VERT_NON_DISP_PERIOD
            int "Vertical Non-Display Period"
            depends on LV_TFT_DISPLAY_CONTROLLER_RA8875
            range 1 512
            default 1
            help
                Configure the Vertical Non-Display Period (aka Vertical Back Porch).
                Vertical Non-Display Period(lines) = (VNDR+1)

        config LV_DISP_RA8875_VSYNC_START
            int "VSYNC Start Position"
            depends on LV_TFT_DISPLAY_CONTROLLER_RA8875
            range 1 512
            default 1
            help
                Configure start position of VSYNC (aka Vertical Front Porch).
                VSYNC Start Position(lines) = (VSTR+1)

        config LV_DISP_RA8875_VSYNC_PW
            int "VSYNC Pulse Width"
            depends on LV_TFT_DISPLAY_CONTROLLER_RA8875
            range 1 128
            default 1
            help
                Configure pulse width of VSYNC.
                VSYNC Pulse Width(lines) = (VPWR+1)

        config LV_DISP_RA8875_VSYNC_POLARITY
            bool "VSYNC Polarity/Invert"
            depends on LV_TFT_DISPLAY_CONTROLLER_RA8875
            default n
            help
                Set to make VSYNC signal active high.

    endmenu

    # menu will be visible only when LV_PREDEFINED_DISPLAY_NONE is y
    menu "Display ST7789 Configuration"
    visible if LV_TFT_DISPLAY_CONTROLLER_ST7789

        config LV_DISP_ST7789_SOFT_RESET
            bool "Soft reset - use software reset instead of reset pin"
            depends on LV_TFT_DISPLAY_CONTROLLER_ST7789
            default n
            help
                Use software reset and ignores configured reset pin (some hardware does not use a reset pin).

    endmenu

    # menu will be visible only when LV_PREDEFINED_DISPLAY_NONE is y
    menu "Display Pin Assignments"
    visible if LV_PREDEFINED_DISPLAY_NONE || LV_PREDEFINED_DISPLAY_RPI_MPI3501 || LV_PREDEFINED_PINS_TKOALA

        config LV_DISP_SPI_MOSI
            int "GPIO for MOSI (Master Out Slave In)" if LV_TFT_DISPLAY_PROTOCOL_SPI
            range 0 39 if IDF_TARGET_ESP32
            range 0 43 if IDF_TARGET_ESP32S2

            default 23 if LV_PREDEFINED_DISPLAY_WROVER4
            default 23 if LV_PREDEFINED_DISPLAY_ATAG
            default 23 if LV_PREDEFINED_DISPLAY_M5STACK || LV_PREDEFINED_DISPLAY_M5STICK
            default 23 if LV_PREDEFINED_DISPLAY_M5CORE2
            default 15 if LV_PREDEFINED_DISPLAY_M5STICKC
            default 18 if LV_PREDEFINED_DISPLAY_ADA_FEATHERWING
            default 23 if LV_PREDEFINED_PINS_TKOALA
            default 19 if LV_PREDEFINED_DISPLAY_TTGO
            default 19 if LV_PREDEFINED_DISPLAY_TTGO_CAMERA_PLUS
            default 13 if LV_PREDEFINED_DISPLAY_WT32_SC01
            default 13

            help
                Configure the display MOSI pin here.

        config LV_DISPLAY_USE_SPI_MISO
            bool "GPIO for MISO (Master In Slave Out)" if LV_TFT_DISPLAY_PROTOCOL_SPI
            default y if LV_PREDEFINED_PINS_TKOALA
            default y if LV_PREDEFINED_DISPLAY_M5CORE2
            help
                Enable the MISO signal to control the display. You can disable
                it when the display does not need MISO signal to be controlled.

        config LV_DISP_SPI_MISO
            int "GPIO for MISO (Master In Slave Out)" if LV_TFT_DISPLAY_PROTOCOL_SPI
            depends on LV_DISPLAY_USE_SPI_MISO
            range 0 39 if IDF_TARGET_ESP32
            range 0 43 if IDF_TARGET_ESP32S2

            default 19 if LV_PREDEFINED_PINS_TKOALA
            default 38 if LV_PREDEFINED_DISPLAY_M5CORE2
            default 0

            help
                Configure the display MISO pin here.

        config LV_DISP_SPI_INPUT_DELAY_NS
            int "MISO Input Delay (ns)" if LV_TFT_DISPLAY_PROTOCOL_SPI
            depends on LV_DISPLAY_USE_SPI_MISO
            range 0 2147483647
            default 0
            help
                The time required between SCLK and MISO being valid, including the possible clock
                delay from processor to display. Leave at 0 unless you know you need a delay.

        config LV_DISP_SPI_IO2
            int "GPIO for Quad SPI IO2/WP" if LV_TFT_DISPLAY_PROTOCOL_SPI
            depends on LV_TFT_DISPLAY_SPI_TRANS_MODE_QIO
            range -1 39 if IDF_TARGET_ESP32
            range -1 43 if IDF_TARGET_ESP32S2

            default 22 if LV_PREDEFINED_PINS_TKOALA && LV_TFT_DISPLAY_SPI_TRANS_MODE_QIO
            default -1
            help
                Configure the display Quad SPI IO2 pin here.

        config LV_DISP_SPI_IO3
            int "GPIO for Quad SPI IO3/HD" if LV_TFT_DISPLAY_PROTOCOL_SPI
            depends on LV_TFT_DISPLAY_SPI_TRANS_MODE_QIO
            range -1 39 if IDF_TARGET_ESP32
            range -1 43 if IDF_TARGET_ESP32S2

            default 21 if LV_PREDEFINED_PINS_TKOALA && LV_TFT_DISPLAY_SPI_TRANS_MODE_QIO
            default -1
            help
                Configure the display Quad SPI IO2 pin here.

        config LV_DISP_SPI_CLK
            int "GPIO for CLK (SCK / Serial Clock)" if LV_TFT_DISPLAY_PROTOCOL_SPI
            range 0 39 if IDF_TARGET_ESP32
            range 0 43 if IDF_TARGET_ESP32S2

            default 18 if LV_PREDEFINED_DISPLAY_M5STACK || LV_PREDEFINED_DISPLAY_M5STICK
            default 18 if LV_PREDEFINED_DISPLAY_M5CORE2
            default 13 if LV_PREDEFINED_DISPLAY_M5STICKC
            default 18 if LV_PREDEFINED_DISPLAY_ATAG
            default 19 if LV_PREDEFINED_DISPLAY_WROVER4
            default 5 if LV_PREDEFINED_DISPLAY_ADA_FEATHERWING
            default 18 if LV_PREDEFINED_PINS_TKOALA
            default 18 if LV_PREDEFINED_DISPLAY_TTGO
            default 21 if LV_PREDEFINED_DISPLAY_TTGO_CAMERA_PLUS
            default 14 if LV_PREDEFINED_DISPLAY_WT32_SC01
            default 14

            help
                Configure the display CLK pin here.

        config LV_DISPLAY_USE_SPI_CS
            bool "Use CS signal to control the display" if LV_TFT_DISPLAY_PROTOCOL_SPI
            default y
            help
                Enable the CS signal to control the display. You can disable
                it when the display does not need CS signal to be controlled.

        config LV_DISP_SPI_CS
            int "GPIO for CS (Slave Select)" if LV_TFT_DISPLAY_PROTOCOL_SPI
            depends on LV_DISPLAY_USE_SPI_CS
            range 0 39 if IDF_TARGET_ESP32
            range 0 43 if IDF_TARGET_ESP32S2

            default 5 if LV_PREDEFINED_PINS_38V1
            default 14 if LV_PREDEFINED_DISPLAY_M5STACK || LV_PREDEFINED_DISPLAY_M5STICK
            default 5 if LV_PREDEFINED_DISPLAY_M5CORE2
            default 5 if LV_PREDEFINED_DISPLAY_M5STICKC
            default 22 if LV_PREDEFINED_DISPLAY_WROVER4
            default 15 if LV_PREDEFINED_DISPLAY_ADA_FEATHERWING
            default 5 if LV_PREDEFINED_PINS_TKOALA
            default 26 if LV_PREDEFINED_DISPLAY_ATAG
            default 5 if LV_PREDEFINED_DISPLAY_TTGO
            default 12 if LV_PREDEFINED_DISPLAY_TTGO_CAMERA_PLUS
            default 15 if LV_PREDEFINED_DISPLAY_WT32_SC01
            default 15

            help
                Configure the display CS pin here.

        config LV_DISPLAY_USE_DC
            bool "Use DC signal to control the display" if LV_TFT_DISPLAY_PROTOCOL_SPI
            default y if !LV_PREDEFINED_PINS_TKOALA
            help
                Enable the DC signal to control the display. You can disable
                it when the display does not need DC signal to be controlled.

        config LV_DISP_PIN_DC
            int "GPIO for DC (Data / Command)" if LV_TFT_DISPLAY_PROTOCOL_SPI
            range 0 39 if IDF_TARGET_ESP32
            range 0 43 if IDF_TARGET_ESP32S2

            depends on LV_DISPLAY_USE_DC
            default 19 if LV_PREDEFINED_PINS_38V1
            default 17 if LV_PREDEFINED_PINS_38V4
            default 27 if LV_PREDEFINED_DISPLAY_M5STACK || LV_PREDEFINED_DISPLAY_M5STICK
            default 15 if LV_PREDEFINED_DISPLAY_M5CORE2
            default 23 if LV_PREDEFINED_DISPLAY_M5STICKC
            default 21 if LV_PREDEFINED_DISPLAY_WROVER4
            default 21 if LV_PREDEFINED_DISPLAY_WT32_SC01
            default 33 if LV_PREDEFINED_DISPLAY_ADA_FEATHERWING
            default 0 if LV_PREDEFINED_PINS_TKOALA
            default 17 if LV_PREDEFINED_DISPLAY_ATAG
            default 16 if LV_PREDEFINED_DISPLAY_TTGO
            default 15 if LV_PREDEFINED_DISPLAY_TTGO_CAMERA_PLUS
            default 2

            help
                Configure the display DC pin here.

        config LV_DISP_USE_RST
            bool "Use a GPIO for resetting the display" if LV_TFT_DISPLAY_PROTOCOL_SPI
            default n if LV_PREDEFINED_DISPLAY_M5CORE2
            default y
            help
                Enable display reset control. Set this if the reset pin of the
                display is connected to the host. If this is not set, then it is
                the user's responsibility to ensure that the display is reset
                before initialisation.
                You may want to disable this option because the reset pin is not
                connected, or is connected to an external component such as the
                power management IC.

        config LV_DISP_PIN_RST
            int "GPIO for Reset" if LV_TFT_DISPLAY_PROTOCOL_SPI && !LV_DISP_ST7789_SOFT_RESET
            depends on LV_DISP_USE_RST
            range 0 39 if IDF_TARGET_ESP32
            range 0 43 if IDF_TARGET_ESP32S2

            default 18 if LV_PREDEFINED_PINS_38V1
            default 25 if LV_PREDEFINED_PINS_38V4
            default 33 if LV_PREDEFINED_DISPLAY_M5STACK || LV_PREDEFINED_DISPLAY_M5STICK
            default 18 if LV_PREDEFINED_DISPLAY_M5STICKC
            default 18 if LV_PREDEFINED_DISPLAY_WROVER4
            default 4 if LV_PREDEFINED_DISPLAY_ADA_FEATHERWING
            default 4 if LV_PREDEFINED_PINS_TKOALA
            default 16 if LV_PREDEFINED_DISPLAY_ATAG
            default 23 if LV_PREDEFINED_DISPLAY_TTGO
            default 33 if LV_PREDEFINED_DISPLAY_TTGO_CAMERA_PLUS
            default 22 if LV_PREDEFINED_DISPLAY_WT32_SC01
            default 4

            help
                Configure the display Reset pin here.

        config LV_DISP_PIN_BUSY
            int "GPIO for Busy" if LV_TFT_DISPLAY_CONTROLLER_IL3820 || LV_TFT_DISPLAY_CONTROLLER_JD79653A || LV_TFT_DISPLAY_CONTROLLER_UC8151D
            range 0 39 if IDF_TARGET_ESP32
            range 0 43 if IDF_TARGET_ESP32S2

            default 35 if LV_TFT_DISPLAY_CONTROLLER_IL3820 || LV_TFT_DISPLAY_CONTROLLER_JD79653A || LV_TFT_DISPLAY_CONTROLLER_UC8151D
            default 35

            help
                Configure the display Busy pin here.

        config LV_ENABLE_BACKLIGHT_CONTROL
            bool "Enable control of the display backlight by using an GPIO." if \
                ( LV_PREDEFINED_DISPLAY_NONE && ! ( LV_TFT_DISPLAY_CONTROLLER_SH1107 || LV_TFT_DISPLAY_CONTROLLER_SSD1306 ) ) \
                || LV_PREDEFINED_DISPLAY_RPI_MPI3501
            default y if LV_PREDEFINED_DISPLAY_M5STACK
            default n if LV_PREDEFINED_DISPLAY_M5CORE2
            default y if LV_PREDEFINED_DISPLAY_WROVER4
            default y if LV_PREDEFINED_DISPLAY_ERTFT0356
            default y if LV_PREDEFINED_DISPLAY_TTGO
            default y if LV_PREDEFINED_DISPLAY_TTGO_CAMERA_PLUS
            default y if LV_PREDEFINED_DISPLAY_WT32_SC01
            help
                Enable controlling the display backlight using an GPIO

        config LV_BACKLIGHT_ACTIVE_LVL
            bool "Is backlight turn on with a HIGH (1) logic level?"
            depends on LV_ENABLE_BACKLIGHT_CONTROL
            default y if LV_PREDEFINED_DISPLAY_M5STACK
            default y if LV_PREDEFINED_DISPLAY_ERTFT0356
            default y if LV_PREDEFINED_DISPLAY_TTGO
            default y if LV_PREDEFINED_DISPLAY_TTGO_CAMERA_PLUS
            default y if LV_PREDEFINED_DISPLAY_WT32_SC01
            help
                Some backlights are turned on with a high signal, others held low.
                If enabled, a value of 1 will be sent to the display to enable the backlight,
                otherwise a 0 will be expected to enable it.

        config LV_DISP_PIN_BCKL
            int "GPIO for Backlight Control"
            depends on LV_ENABLE_BACKLIGHT_CONTROL
            range 0 39 if IDF_TARGET_ESP32
            range 0 43 if IDF_TARGET_ESP32S2

            default 23 if LV_PREDEFINED_PINS_38V1
            default 26 if LV_PREDEFINED_PINS_38V4
            default 32 if LV_PREDEFINED_DISPLAY_M5STACK
            default 5 if LV_PREDEFINED_DISPLAY_WROVER4
            default 2 if LV_PREDEFINED_DISPLAY_ADA_FEATHERWING
            default 27 if LV_PREDEFINED_DISPLAY_ERTFT0356
            default 0  if LV_PREDEFINED_PINS_TKOALA
            default 4 if LV_PREDEFINED_DISPLAY_TTGO
            default 2 if LV_PREDEFINED_DISPLAY_TTGO_CAMERA_PLUS
            default 23 if LV_PREDEFINED_DISPLAY_WT32_SC01
            default 27

            help
                Configure the display BCLK (LED) pin here.

        config LV_DISP_PIN_SDA
            int "GPIO for I2C SDA" if LV_TFT_DISPLAY_PROTOCOL_I2C
            range 0 39 if IDF_TARGET_ESP32
            range 0 43 if IDF_TARGET_ESP32S2

            default 5 if LV_PREDEFINED_DISPLAY_WEMOS_LOLIN
            default 5

            help
            Configure the I2C SDA pin here.

        config LV_DISP_PIN_SCL
            int "GPIO for I2C SCL" if LV_TFT_DISPLAY_PROTOCOL_I2C
            range 0 39 if IDF_TARGET_ESP32
            range 0 43 if IDF_TARGET_ESP32S2

            default 4 if LV_PREDEFINED_DISPLAY_WEMOS_LOLIN
            default 4

            help
            Configure the I2C SCL pin here.

    endmenu

endmenu<|MERGE_RESOLUTION|>--- conflicted
+++ resolved
@@ -599,11 +599,7 @@
             If text is backwards on your display, try enabling this.
 
     config LV_INVERT_COLORS
-<<<<<<< HEAD
-        bool "Invert colors in display" if LV_TFT_DISPLAY_CONTROLLER_ILI9341 || LV_TFT_DISPLAY_CONTROLLER_ST7735S || LV_TFT_DISPLAY_CONTROLLER_ILI9481 || LV_TFT_DISPLAY_CONTROLLER_ST7789 || LV_TFT_DISPLAY_CONTROLLER_SSD1306 || LV_TFT_DISPLAY_CONTROLLER_SH1107 || LV_TFT_DISPLAY_CONTROLLER_HX8357 || LV_TFT_DISPLAY_CONTROLLER_ILI9163C
-=======
-        bool "Invert colors in display" if LV_TFT_DISPLAY_CONTROLLER_ILI9341 || LV_TFT_DISPLAY_CONTROLLER_ST7735S || LV_TFT_DISPLAY_CONTROLLER_ILI9481 || LV_TFT_DISPLAY_CONTROLLER_ST7789 || LV_TFT_DISPLAY_CONTROLLER_SSD1306 || LV_TFT_DISPLAY_CONTROLLER_SH1107 || LV_TFT_DISPLAY_CONTROLLER_HX8357 || LV_TFT_DISPLAY_CONTROLLER_GC9A01
->>>>>>> 7aef1518
+        bool "Invert colors in display" if LV_TFT_DISPLAY_CONTROLLER_ILI9341 || LV_TFT_DISPLAY_CONTROLLER_ST7735S || LV_TFT_DISPLAY_CONTROLLER_ILI9481 || LV_TFT_DISPLAY_CONTROLLER_ST7789 || LV_TFT_DISPLAY_CONTROLLER_SSD1306 || LV_TFT_DISPLAY_CONTROLLER_SH1107 || LV_TFT_DISPLAY_CONTROLLER_HX8357 || LV_TFT_DISPLAY_CONTROLLER_GC9A01 || LV_TFT_DISPLAY_CONTROLLER_ILI9163C
         default y if LV_PREDEFINED_DISPLAY_M5STACK || LV_PREDEFINED_DISPLAY_M5STICKC
         help
             If the colors look inverted on your display, try enabling this.
